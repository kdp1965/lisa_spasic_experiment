--- conflicted
+++ resolved
@@ -1,33 +1,3 @@
-<<<<<<< HEAD
-'''
-@author: Pat Deegan
-@copyright: Copyright (C) 2025 Pat Deegan, https://psychogenic.com
-'''
-
-import spasic.experiment.tt_um_test.loader
-import spasic.experiment.tt_um_fstolzcode.loader
-import spasic.experiment.tt_um_oscillating_bones.loader
-import spasic.experiment.tt_um_qubitbytes_alive.loader
-import spasic.experiment.tt_um_lisa.loader
-
-ExperimentsAvailable = {
-    
-        # 1 sample experiment
-        1: spasic.experiment.tt_um_test.loader.run_experiment,
-        
-        # 2 sample experiment
-        2: spasic.experiment.tt_um_fstolzcode.loader.run_experiment,
-
-        # oscillating bones
-        3: spasic.experiment.tt_um_oscillating_bones.loader.run_experiment, 
-        
-        # calvin!  
-        4: spasic.experiment.tt_um_qubitbytes_alive.loader.run_experiment,    
-        
-        # lisa  
-        10: spasic.experiment.tt_um_lisa.loader.run_experiment,    
-    }
-=======
 '''
 @author: Pat Deegan
 @copyright: Copyright (C) 2025 Pat Deegan, https://psychogenic.com
@@ -66,7 +36,8 @@
   
         # 9 TinyQV
         9: spasic.experiment.tt_um_MichaelBell_tinyQV.loader.run_experiment,
-        
-    }
+  
+        # lisa  
+        10: spasic.experiment.tt_um_lisa.loader.run_experiment
 
->>>>>>> b89c6b20
+}
