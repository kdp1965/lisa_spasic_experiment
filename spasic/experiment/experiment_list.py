--- conflicted
+++ resolved
@@ -7,11 +7,8 @@
 import spasic.experiment.tt_um_fstolzcode.loader
 import spasic.experiment.tt_um_oscillating_bones.loader
 import spasic.experiment.tt_um_qubitbytes_alive.loader
-<<<<<<< HEAD
 import spasic.experiment.wokwi_universal_gates_049.loader
-=======
 import spasic.experiment.tt_um_ttrpg_SEU.loader
->>>>>>> 4190c62d
 
 ExperimentsAvailable = {
     
@@ -27,12 +24,9 @@
         # calvin!  
         4: spasic.experiment.tt_um_qubitbytes_alive.loader.run_experiment,    
 
-<<<<<<< HEAD
+        # SEU detector in ttrpgdice
+        6: spasic.experiment.tt_um_ttrpg_SEU.loader.run_experiment,
+  
         # universal gates
         7: spasic.experiment.wokwi_universal_gates_049.loader.run_experiment,
-=======
-        # SEU detector in ttrpgdice
-        6: spasic.experiment.tt_um_ttrpg_SEU.loader.run_experiment,
-
->>>>>>> 4190c62d
     }
